--- conflicted
+++ resolved
@@ -115,11 +115,6 @@
     window_size = [self.bounds.upper[d] - self.bounds.lower[d]
       for d in range(self.dimension)]
 
-<<<<<<< HEAD
-    size = [sizerng(self.sizepc.lower[d] * window_size[d],
-      self.sizepc.upper[d] * window_size[d], d)
-      for d in range(self.dimension)]
-=======
     if self.square:
       side_size = self.sizerng[0](self.sizepc.lower[0] * window_size[0],
       self.sizepc.upper[0] * window_size[0])
@@ -129,7 +124,6 @@
       size = [self.sizerng[d](self.sizepc.lower[d] * window_size[d],
         self.sizepc.upper[d] * window_size[d])
         for d in range(self.dimension)]
->>>>>>> af798bed
     
     lower = [posnrng(self.bounds.lower[d], self.bounds.upper[d] - size[d], d)
             for d in range(self.dimension)]
